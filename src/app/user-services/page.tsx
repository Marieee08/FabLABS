"use client";

import React, { useEffect, useState, useRef } from 'react';
import Link from "next/link";
import PricingTable from '@/components/admin-functions/price-table';
import Navbar from '@/components/custom/navbar';
import { AlertCircle, Clock, BadgeX, X } from 'lucide-react';

interface Machine {
  id: string;
  Machine: string;
  Image: string;
  Desc: string;
  Link: string;
  isAvailable: boolean;
  createdAt: string;
}

export default function Services() {
  const [isAnimating, setIsAnimating] = useState(false);
  const [selectedMachine, setSelectedMachine] = useState<Machine | null>(null);
  const [isModalOpen, setIsModalOpen] = useState(false);
  const [machines, setMachines] = useState<Machine[]>([]);
  const pricingRef = useRef<HTMLElement>(null);

  const handleButtonClick = () => {
    setIsModalOpen(true);
  };

  const handleCloseModal = () => {
    setIsModalOpen(false);
  };

  useEffect(() => {
    const fetchMachines = async () => {
      try {
        const response = await fetch('/api/machines');
        const data = await response.json();
        
        const customSort = (a: Machine, b: Machine) => {
          if (a.isAvailable && !b.isAvailable) return -1;
          if (!a.isAvailable && b.isAvailable) return 1;
          
          if (a.isAvailable && b.isAvailable) {
            return new Date(a.createdAt).getTime() - new Date(b.createdAt).getTime();
          }
          
          return new Date(a.createdAt).getTime() - new Date(b.createdAt).getTime();
        };
        
        const sortedMachines = [...data].sort(customSort);
        setMachines(sortedMachines);
      } catch (error) {
        console.error('Error fetching machines:', error);
      }
    };
  
    fetchMachines();
  }, []);

  const scrollToPricing = () => {
    pricingRef.current?.scrollIntoView({ behavior: 'smooth' });
  };

  const openModal = (machine: Machine) => {
    setSelectedMachine(machine);
  };

  const closeModal = () => {
    setSelectedMachine(null);
  };

  return (
    <main className="min-h-screen bg-[#f4f8fc]">
<div className="relative h-[300px]">
  <div 
    className="absolute inset-0 bg-cover bg-center rounded-b-[50px] z-10"
    style={{
      backgroundImage: `url('/images/machines/services.png')`,
      backgroundPosition: "center",
      backgroundSize: "cover"
    }}
  >
  </div>
  
  <div className="relative z-20">
    <Navbar />
  </div>

  <div className="absolute bottom-0 left-1/2 transform -translate-x-1/2 translate-y-1/2 bg-white rounded-3xl shadow-xl p-8 w-11/12 max-w-4xl z-10">
    <h2 className="mb-4 text-center block text-3xl md:text-2xl font-qanelas2">Avail a service now!</h2>
    <p className="text-gray-700 mb-8 text-center text-md font-poppins1 mb-5">Check out the latest updates on machine availability and maintenance.</p>
    <div className="text-center">
      <Link 
        href="/user-services/msme-schedule" 
        className="inline-block transition duration-700 
          animate-[bounce_4s_infinite] hover:animate-none hover:scale-105
          bg-[#193d83] text-white font-qanelas1 text-lg py-1 px-6 rounded-md hover:bg-[#2f61c2]"
      >
        Schedule Service
      </Link>
          </div>
        </div>
      </div>
<<<<<<< HEAD
      <Link 
=======
      {/*<Link 
>>>>>>> a1e2268a
        href="/user-services/student-schedule" 
        className="inline-block transition duration-700 
          animate-[bounce_4s_infinite] hover:animate-none hover:scale-105
          bg-[#193d83] text-white font-qanelas1 text-lg py-1 px-6 rounded-md hover:bg-[#2f61c2]"
      >
        Student Schedule
<<<<<<< HEAD
      </Link>
=======
      </Link>*/}
>>>>>>> a1e2268a
      <div className="pt-40">
        <section className="container mx-auto px-10 pb-10 pt-4">
          <div className="flex justify-between items-center mb-4">
          <div className="flex items-center justify-between mb-2">
            <h2 className="text-3xl font-qanelas2">Machines</h2>
            <button
              onClick={handleButtonClick}
              className="font-semibold text-ms bg-blue-100 border border-[#5e86ca] rounded-full text-blue-800 ml-4 px-4 py-1 hover:bg-[#154c8f] hover:text-white transition duration-300"
            >
              See Prices
            </button>
          </div>

            {isModalOpen && (
              <div className="fixed inset-0 flex items-center justify-center bg-black bg-opacity-50 z-50">
                <div className="bg-white rounded-lg shadow-lg p-6 max-w-[150vh] w-full max-h-[90vh] overflow-y-auto">
                <div className="flex items-center justify-between mb-4">
                  <h2 className="text-2xl font-bold mr-4 font-qanelas2">Pricing Details</h2>
                  <button
                    onClick={handleCloseModal}
                    className="text-gray-500 hover:text-gray-700 transition duration-300"
                  >
                    <X className="w-6 h-6" />
                  </button>
                </div>
                  <PricingTable />
                </div>
              </div>
            )}

          </div>
          <div className={`grid grid-cols-1 md:grid-cols-3 gap-8 transition-opacity duration-1000 ease-in-out ${isAnimating ? 'opacity-0' : 'opacity-100'}`}>
            {machines.map((machine) => (
              <div 
                key={machine.id} 
                className="bg-white p-6 rounded-2xl shadow-lg relative overflow-hidden hover:transform hover:scale-105 transition-all duration-300"
              >
                {!machine.isAvailable && (
                  <div className="absolute inset-0 bg-black bg-opacity-40 rounded-2xl backdrop-blur-sm flex flex-col items-center justify-center space-y-4 z-10">
                    <p className="text-white text-lg font-bold font-qanelas2">{machine.Machine}</p>
                    <BadgeX size={48} className="text-white" />
                    <span className="text-white text-lg font-bold">Currently Unavailable</span>
                    <Clock size={24} className="text-white animate-pulse" />
                    <span className="text-white text-sm font-poppins1">Come back later!</span>
                  </div>
                )}
                <div className="relative">
                  <img 
                    src={machine.Image} 
                    alt={machine.Machine} 
                    className="h-80 w-full object-cover rounded-lg mb-4" 
                  />
                  {machine.isAvailable && (
                    <div className="absolute top-2 right-2 mt-2 mr-1 bg-[#1c62b5] text-white px-3 py-1 rounded-full text-sm font-poppins1 shadow-lg ">
                      Available
                    </div>
                  )}
                </div>
                <div className="flex justify-between items-center mb-2">
                  <h3 className="text-xl font-qanelas2">{machine.Machine}</h3>
                </div>
                <p className="text-gray-600 mb-4 line-clamp-3 font-poppins1 text-md">
                  {machine.Desc}
                </p>
                <button
                  onClick={() => openModal(machine)}
                  className={`w-full py-3 px-6 rounded-full transition duration-300 flex items-center justify-center gap-2 font-poppins1 ${
                    !machine.isAvailable 
                      ? 'bg-gray-400 text-white opacity-50 cursor-not-allowed' 
                      : 'bg-[#1c62b5] text-white hover:bg-[#154c8f] hover:shadow-lg'
                  }`}
                  disabled={!machine.isAvailable}
                >
                  {machine.isAvailable ? (
                    < >Learn More</>
                  ) : (
                    <><AlertCircle size={20} /> Unavailable</>
                  )}
                </button>
              </div>
            ))}
          </div>
        </section>

        {selectedMachine && (
          <div className="fixed inset-0 bg-black bg-opacity-50 flex justify-center items-center z-50" onClick={closeModal}>
            <div 
              className="bg-white rounded-lg shadow-lg w-full max-w-4xl relative flex overflow-hidden"
              onClick={(e) => e.stopPropagation()}
            >
              {/* Left column - Image */}
              <div className="w-1/2 p-8 flex items-center justify-center bg-gray-50">
                <img 
                  src={selectedMachine.Image} 
                  alt={selectedMachine.Machine} 
                  className="h-80 w-full object-cover rounded-lg"
                />
              </div>

              {/* Right column - Content */}
              <div className="w-1/2 p-8 flex flex-col">
              <div className="flex items-center justify-between">
                  <h2 className="text-2xl font-bold mr-4 font-qanelas2">{selectedMachine.Machine}</h2>
                  <button
                    onClick={closeModal}
                    className="text-gray-500 hover:text-gray-700 transition duration-300"
                  >
                    <X className="w-6 h-6" />
                  </button>
                </div>
                <a
                    href={selectedMachine.Link}
                    target="_blank"
                    rel="noopener noreferrer"
                    className="text-blue-500 hover:underline block mb-4"
                  >
                    Watch Video
                  </a>
                <p className="text-gray-700 mb-4 flex-grow font-poppins1">{selectedMachine.Desc}</p>
                <div className="space-y-4">
                </div>
              </div>
            </div>
          </div>
        )}
      </div>
    </main>
  );
}
<|MERGE_RESOLUTION|>--- conflicted
+++ resolved
@@ -102,22 +102,23 @@
           </div>
         </div>
       </div>
-<<<<<<< HEAD
-      <Link 
-=======
       {/*<Link 
->>>>>>> a1e2268a
         href="/user-services/student-schedule" 
         className="inline-block transition duration-700 
           animate-[bounce_4s_infinite] hover:animate-none hover:scale-105
           bg-[#193d83] text-white font-qanelas1 text-lg py-1 px-6 rounded-md hover:bg-[#2f61c2]"
       >
         Student Schedule
-<<<<<<< HEAD
+      </Link>*/}
+
+      <Link 
+        href="/user-services/student-schedule" 
+        className="inline-block transition duration-700 
+          animate-[bounce_4s_infinite] hover:animate-none hover:scale-105
+          bg-[#193d83] text-white font-qanelas1 text-lg py-1 px-6 rounded-md hover:bg-[#2f61c2]"
+      >
+        Student Schedule
       </Link>
-=======
-      </Link>*/}
->>>>>>> a1e2268a
       <div className="pt-40">
         <section className="container mx-auto px-10 pb-10 pt-4">
           <div className="flex justify-between items-center mb-4">
